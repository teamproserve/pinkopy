--- conflicted
+++ resolved
@@ -1,8 +1,5 @@
 import logging
-<<<<<<< HEAD
-=======
 
->>>>>>> cd37b2ed
 from .base_session import BaseSession
 from .clients import ClientSession
 from .jobs import JobSession
@@ -19,12 +16,6 @@
     the past.
     """
     def __init__(self, *args, **kwargs):
-<<<<<<< HEAD
-        cache_methods = None
-        self.clients = ClientSession(cache_methods, *args, **kwargs)
-        self.subclients = SubclientSession(cache_methods, *args, **kwargs)
-        self.jobs = JobSession(cache_methods, *args, **kwargs)
-=======
         """Initialize route classes and shim."""
         super().__init__(*args, **kwargs)
 
@@ -35,7 +26,6 @@
         self.subsessions = [self.clients,
                             self.subclients,
                             self.jobs]
->>>>>>> cd37b2ed
 
         # shim for backwards compatibility
         self.get_client = self.clients.get_client
