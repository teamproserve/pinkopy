--- conflicted
+++ resolved
@@ -122,17 +122,10 @@
         attempt = 1 if not attempt else attempt
         service = service if service else self.service
         headers = headers if headers else self.headers
-<<<<<<< HEAD
-        if limit is not None and not headers['limit']:
-            headers['limit'] = limit
-        if offset is not None and limit is not None:
-            headers['offset'] = offset
-=======
         if limit is not None:
             headers['limit'] = str(limit)
         if (offset is not None) and (limit is not None):
             headers['offset'] = str(offset)
->>>>>>> c7cf06c6
         url = urljoin(service, path)
         try:
             if method == 'POST':
