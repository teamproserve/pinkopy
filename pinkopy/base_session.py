--- conflicted
+++ resolved
@@ -1,8 +1,5 @@
 from base64 import b64encode
-<<<<<<< HEAD
-=======
 import inspect
->>>>>>> cd37b2ed
 import logging
 import time
 from urllib.parse import urlencode, urljoin
@@ -10,7 +7,6 @@
 
 from cachetools.func import ttl_cache
 import requests
-from datetime import time
 
 from .exceptions import PinkopyError, raise_requests_error
 
@@ -158,7 +154,7 @@
             else:
                 log.info('request: {} {}'.format(method, url))
                 return res
-        except requests.HTTPError as err:
+        except requests.exceptions.HTTPError as err:
             log.error(err)
             raise
         except Exception:
