--- conflicted
+++ resolved
@@ -23,22 +23,13 @@
 
 setup(
     name='pinkopy',
-<<<<<<< HEAD
-    version='2.2.dev',
-=======
     version='2.1.3',
->>>>>>> c7cf06c6
     description='Python wrapper for Commvault api',
     long_description=readme,
     author='Herkermer Sherwood',
     author_email='theherk@gmail.com',
-<<<<<<< HEAD
-    url='https://github.com/theherk/pinkopy',
-    download_url='https://github.com/theherk/pinkopy/archive/2.2.dev.zip',
-=======
     url='https://github.com/teamproserve/pinkopy',
     download_url='https://github.com/teamproserve/pinkopy/archive/2.1.3.zip',
->>>>>>> c7cf06c6
     packages=find_packages(),
     platforms=['all'],
     license='MIT',
